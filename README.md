--- conflicted
+++ resolved
@@ -138,10 +138,3 @@
 ### Run seeds for everyone collections
 
 `npm run mongo-seed latest`
-<<<<<<< HEAD
-
-
-=======
-
-test
->>>>>>> 920762fb
