{
  "name": "coder-mind-master-api",
  "version": "1.1.0",
  "description": "Master API for Coder Mind ecosystem",
  "main": "index.js",
  "scripts": {
<<<<<<< HEAD
    "start": "nodemon",
=======
    "start": "pm2-runtime start ecosystem.config.js",
    "start:develop": "nodemon",
>>>>>>> 36546668
    "mongo-seed": "run-func ./config/database/seeds/mongodb/index.js"
  },
  "keywords": [
    "App Coder Mind",
    "Panel Coder Mind",
    "Coder Mind"
  ],
  "author": "Allan Wanderley Alves",
  "private": true,
  "dependencies": {
    "body-parser": "^1.19.0",
    "consign": "^0.1.6",
    "cors": "^2.8.5",
    "dotenv": "^8.2.0",
    "express": "^4.17.1",
    "jwt-simple": "^0.5.6",
    "knex": "^0.19.1",
    "mongoose": "^5.5.14",
    "mongoose-seed": "^0.6.0",
    "mongoose-unique-validator": "^2.0.3",
    "multer": "^1.4.1",
    "mysql": "^2.17.1",
    "node-schedule": "^1.3.2",
    "nodemailer": "^6.3.0",
    "passport": "^0.4.0",
    "passport-jwt": "^4.0.0",
    "sharp": "^0.25.1"
  },
  "devDependencies": {
    "eslint": "^6.8.0",
    "eslint-config-standard": "^14.1.0",
    "eslint-plugin-import": "^2.20.1",
    "eslint-plugin-node": "^11.0.0",
    "eslint-plugin-promise": "^4.2.1",
    "eslint-plugin-standard": "^4.0.1",
    "nodemon": "^2.0.2",
    "run-func": "^1.0.5"
  }
}<|MERGE_RESOLUTION|>--- conflicted
+++ resolved
@@ -4,12 +4,8 @@
   "description": "Master API for Coder Mind ecosystem",
   "main": "index.js",
   "scripts": {
-<<<<<<< HEAD
-    "start": "nodemon",
-=======
     "start": "pm2-runtime start ecosystem.config.js",
     "start:develop": "nodemon",
->>>>>>> 36546668
     "mongo-seed": "run-func ./config/database/seeds/mongodb/index.js"
   },
   "keywords": [
